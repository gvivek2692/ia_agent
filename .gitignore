--- conflicted
+++ resolved
@@ -45,26 +45,10 @@
 ehthumbs.db
 Thumbs.db
 
-<<<<<<< HEAD
-# Test files and sample data
-*.ipynb
-*.xls
-*.xlsx
-test.*
-sample_*
-*.csv
-*.pdf
-
-# Temporary files
-temp/
-tmp/
-*.tmp
-=======
 # Playwright MCP testing artifacts
 .playwright-mcp/
 
 # Backup directories
 backend/data/conversations_backup/
 
-*.pdf
->>>>>>> fc932dc5
+*.pdf